/* @flow */
const Promise = require(`bluebird`)
const { stripIndent } = require(`common-tags`)
const glob = require(`glob`)
const _ = require(`lodash`)
const slash = require(`slash`)
const fs = require(`fs-extra`)
const md5File = require(`md5-file/promise`)
const crypto = require(`crypto`)
const del = require(`del`)

const apiRunnerNode = require(`../utils/api-runner-node`)
const testRequireError = require(`../utils/test-require-error`)
const { graphql } = require(`graphql`)
const { store, emitter } = require(`../redux`)
const loadPlugins = require(`./load-plugins`)
const { initCache } = require(`../utils/cache`)
const report = require(`../reporter`)

type ApiType = 'browser' | 'ssr';

const {
  extractQueries,
} = require(`../internal-plugins/query-runner/query-watcher`)
const {
  runQueries,
} = require(`../internal-plugins/query-runner/page-query-runner`)
const { writePages } = require(`../internal-plugins/query-runner/pages-writer`)

// Override console.log to add the source file + line number.
// Useful for debugging if you lose a console.log somewhere.
// Otherwise leave commented out.
// require(`./log-line-function`)

const preferDefault = m => (m && m.default) || m

module.exports = async (program: any) => {
  // Fix program directory path for windows env.
  program.directory = slash(program.directory)

  store.dispatch({
    type: `SET_PROGRAM`,
    payload: program,
  })

  // Delete html files from the public directory as we don't want deleted
  // pages from previous builds to stick around.
  let activity = report.activityTimer(`delete html files from previous builds`)
  activity.start()
  await del([`public/*.html`, `public/**/*.html`])
  activity.end()

  // Try opening the site's gatsby-config.js file.
  activity = report.activityTimer(`open and validate gatsby-config.js`)
  activity.start()
  let config
  try {
    // $FlowFixMe
    config = preferDefault(require(`${program.directory}/gatsby-config`))
  } catch (err) {
    if (!testRequireError(`${program.directory}/gatsby-config`, err)) {
      report.error(`Could not load gatsby-config`, err)
      process.exit(1)
    }
  }

  store.dispatch({
    type: `SET_SITE_CONFIG`,
    payload: config,
  })

  activity.end()

  const flattenedPlugins = await loadPlugins(config)

  // Check if any plugins have been updated since our last run. If so
  // we delete the cache is there's likely been changes
  // since the previous run.
  //
  // We do this by creating a hash of all the version numbers of installed
  // plugins, the site's package.json, gatsby-config.js, and gatsby-node.js.
  // The last, gatsby-node.js, is important as many gatsby sites put important
  // logic in there e.g. generating slugs for custom pages.
  const pluginVersions = flattenedPlugins.map(p => p.version)
  const hashes = await Promise.all([
    md5File(`package.json`),
    Promise.resolve(
      md5File(`${program.directory}/gatsby-config.js`).catch(() => {})
    ), // ignore as this file isn't required),
    Promise.resolve(
      md5File(`${program.directory}/gatsby-node.js`).catch(() => {})
    ), // ignore as this file isn't required),
  ])
  const pluginsHash = crypto
    .createHash(`md5`)
    .update(JSON.stringify(pluginVersions.concat(hashes)))
    .digest(`hex`)
  let state = store.getState()
  const oldPluginsHash = state && state.status ? state.status.PLUGINS_HASH : ``

  // Check if anything has changed. If it has, delete the site's .cache
  // directory and tell reducers to empty themselves.
  //
  // Also if the hash isn't there, then delete things just in case something
  // is weird.
  if (oldPluginsHash && pluginsHash !== oldPluginsHash) {
    report.info(report.stripIndent`
      One or more of your plugins have changed since the last time you ran Gatsby. As
      a precaution, we're deleting your site's cache to ensure there's not any stale
      data
    `)
  }

  if (!oldPluginsHash || pluginsHash !== oldPluginsHash) {
    try {
      await fs.remove(`${program.directory}/.cache`)
    } catch (e) {
      report.error(`Failed to remove .cache files.`, e)
    }
    // Tell reducers to delete their data (the store will already have
    // been loaded from the file system cache).
    store.dispatch({
      type: `DELETE_CACHE`,
    })
  }

  // Update the store with the new plugins hash.
  store.dispatch({
    type: `UPDATE_PLUGINS_HASH`,
    payload: pluginsHash,
  })

  // Now that we know the .cache directory is safe, initialize the cache
  // directory.
  initCache()

  // Ensure the public/static directory is created.
  await fs.ensureDirSync(`${program.directory}/public/static`)

  // Copy our site files to the root of the site.
  activity = report.activityTimer(`copy gatsby files`)
  activity.start()
  const srcDir = `${__dirname}/../../cache-dir`
  const siteDir = `${program.directory}/.cache`
  const tryRequire = `${__dirname}/../utils/test-require-error.js`
  try {
    await fs.copy(srcDir, siteDir, { clobber: true })
    await fs.copy(tryRequire, `${siteDir}/test-require-error.js`, {
      clobber: true,
    })
    await fs.ensureDirSync(`${program.directory}/.cache/json`)
    await fs.ensureDirSync(`${program.directory}/.cache/layouts`)
  } catch (err) {
    report.panic(`Unable to copy site files to .cache`, err)
  }

  // Find plugins which implement gatsby-browser and gatsby-ssr and write
  // out api-runners for them.
  function getPluginsForType(type: ApiType) {
    return flattenedPlugins
      .map(plugin => {return {
        resolve: glob.sync(`${plugin.resolve}/gatsby-${type}*`)[0],
        options: plugin.pluginOptions,
<<<<<<< HEAD
      }})
      .filter(plugin => plugin.resolve)
=======
      }
    }),
    plugin => plugin.resolve
  )

  let browserAPIRunner = ``

  try {
    browserAPIRunner = fs.readFileSync(
      `${siteDir}/api-runner-browser.js`,
      `utf-8`
    )
  } catch (err) {
    report.panic(`Failed to read ${siteDir}/api-runner-browser.js`, err)
>>>>>>> 8d41f7ac
  }

  function appendPluginsToFile(type: ApiType) {
    const filePath = `${siteDir}/api-runner-${type}.js`
    const plugins = getPluginsForType(type)
    let src = fs.readFileSync(filePath, `utf-8`)

    fs.writeFileSync(
      filePath,
      stripIndent`
        var preferDefault = m => (m && m.default) || m;
        var plugins = [
          ${plugins.map(({ options, resolve }) => `
          {
            plugin: preferDefault(require('${resolve}')),
            options: ${JSON.stringify(options)},
          }`).join(`,`)}
        ];

        ${src}
      `,
      `utf-8`
    )
<<<<<<< HEAD
=======
    .join(`,`)

  browserAPIRunner = `var plugins = [${browserPluginsRequires}]\n${browserAPIRunner}`

  let sSRAPIRunner = ``

  try {
    sSRAPIRunner = fs.readFileSync(`${siteDir}/api-runner-ssr.js`, `utf-8`)
  } catch (err) {
    report.panic(`Failed to read ${siteDir}/api-runner-ssr.js`, err)
>>>>>>> 8d41f7ac
  }

  appendPluginsToFile(`browser`)
  appendPluginsToFile(`ssr`)

  activity.end()

  // Source nodes
  activity = report.activityTimer(`source and transform nodes`)
  activity.start()
  await require(`../utils/source-nodes`)()
  activity.end()

  // Create Schema.
  activity = report.activityTimer(`building schema`)
  activity.start()
  await require(`../schema`)()
  activity.end()

  // Collect resolvable extensions and attach to program.
  const extensions = [`.js`, `.jsx`]
  // Change to this being an action and plugins implement `onPreBootstrap`
  // for adding extensions.
  const apiResults = await apiRunnerNode(`resolvableExtensions`, {
    traceId: `initial-resolvableExtensions`,
  })

  store.dispatch({
    type: `SET_PROGRAM_EXTENSIONS`,
    payload: _.flattenDeep([extensions, apiResults]),
  })

  const graphqlRunner = (query, context = {}) => {
    const schema = store.getState().schema
    return graphql(schema, query, context, context, context)
  }

  // Collect layouts.
  activity = report.activityTimer(`createLayouts`)
  activity.start()
  await apiRunnerNode(`createLayouts`, {
    graphql: graphqlRunner,
    traceId: `initial-createLayouts`,
    waitForCascadingActions: true,
  })
  activity.end()

  // Collect pages.
  activity = report.activityTimer(`createPages`)
  activity.start()
  await apiRunnerNode(`createPages`, {
    graphql: graphqlRunner,
    traceId: `initial-createPages`,
    waitForCascadingActions: true,
  })
  activity.end()

  // A variant on createPages for plugins that want to
  // have full control over adding/removing pages. The normal
  // "createPages" API is called every time (during development)
  // that data changes.
  activity = report.activityTimer(`createPagesStatefully`)
  activity.start()
  await apiRunnerNode(`createPagesStatefully`, {
    graphql: graphqlRunner,
    traceId: `initial-createPagesStatefully`,
    waitForCascadingActions: true,
  })
  activity.end()
  // Extract queries
  activity = report.activityTimer(`extract queries from components`)
  activity.start()
  await extractQueries()
  activity.end()

  // Run queries
  activity = report.activityTimer(`run graphql queries`)
  activity.start()
  await runQueries()
  activity.end()

  // Write out files.
  activity = report.activityTimer(`write out page data`)
  activity.start()
  await writePages()
  activity.end()

  // Update Schema for SitePage.
  activity = report.activityTimer(`update schema`)
  activity.start()
  await require(`../schema`)()
  activity.end()

  const checkJobsDone = _.debounce(resolve => {
    const state = store.getState()
    if (state.jobs.active.length === 0) {
      report.log(``)
      report.info(`bootstrap finished - ${process.uptime()} s`)
      report.log(``)
      resolve({ graphqlRunner })
    }
  }, 100)

  if (store.getState().jobs.active.length === 0) {
    report.log(``)
    report.info(`bootstrap finished - ${process.uptime()} s`)
    report.log(``)
    return { graphqlRunner }
  } else {
    return new Promise(resolve => {
      // Wait until all side effect jobs are finished.
      emitter.on(`END_JOB`, () => checkJobsDone(resolve))
    })
  }
}<|MERGE_RESOLUTION|>--- conflicted
+++ resolved
@@ -161,31 +161,19 @@
       .map(plugin => {return {
         resolve: glob.sync(`${plugin.resolve}/gatsby-${type}*`)[0],
         options: plugin.pluginOptions,
-<<<<<<< HEAD
       }})
       .filter(plugin => plugin.resolve)
-=======
-      }
-    }),
-    plugin => plugin.resolve
-  )
-
-  let browserAPIRunner = ``
-
-  try {
-    browserAPIRunner = fs.readFileSync(
-      `${siteDir}/api-runner-browser.js`,
-      `utf-8`
-    )
-  } catch (err) {
-    report.panic(`Failed to read ${siteDir}/api-runner-browser.js`, err)
->>>>>>> 8d41f7ac
   }
 
   function appendPluginsToFile(type: ApiType) {
     const filePath = `${siteDir}/api-runner-${type}.js`
     const plugins = getPluginsForType(type)
-    let src = fs.readFileSync(filePath, `utf-8`)
+    let src
+    try {
+      src = fs.readFileSync(filePath, `utf-8`)
+    } catch (err) {
+      report.panic(`Failed to read ${filePath}`, err)
+    }
 
     fs.writeFileSync(
       filePath,
@@ -203,19 +191,6 @@
       `,
       `utf-8`
     )
-<<<<<<< HEAD
-=======
-    .join(`,`)
-
-  browserAPIRunner = `var plugins = [${browserPluginsRequires}]\n${browserAPIRunner}`
-
-  let sSRAPIRunner = ``
-
-  try {
-    sSRAPIRunner = fs.readFileSync(`${siteDir}/api-runner-ssr.js`, `utf-8`)
-  } catch (err) {
-    report.panic(`Failed to read ${siteDir}/api-runner-ssr.js`, err)
->>>>>>> 8d41f7ac
   }
 
   appendPluginsToFile(`browser`)
