--- conflicted
+++ resolved
@@ -5,11 +5,8 @@
 const path = require(`path`)
 const slash = require(`slash`)
 const { store } = require(`../../../redux`)
-<<<<<<< HEAD
 const { actions } = require(`../../../redux/actions`)
 const createPageDependency = require(`../../../redux/actions/add-page-dependency`)
-=======
->>>>>>> 883db9aa
 const { buildSchema } = require(`../../schema`)
 const { createSchemaComposer } = require(`../../schema-composer`)
 const { buildObjectType } = require(`../../types/type-builders`)
@@ -143,19 +140,7 @@
       }
       `,
       undefined,
-<<<<<<< HEAD
-      {
-        path: `/`,
-        nodeModel: new LocalNodeModel({
-          schema,
-          schemaComposer,
-          nodeStore,
-          createPageDependency,
-        }),
-      }
-=======
-      withResolverContext({ path: `/` }, schema)
->>>>>>> 883db9aa
+      withResolverContext({ schema, schemaComposer, context: { path: `/` } })
     )
   }
 
@@ -527,19 +512,7 @@
         }
       `,
       undefined,
-<<<<<<< HEAD
-      {
-        path: `/`,
-        nodeModel: new LocalNodeModel({
-          schema,
-          schemaComposer,
-          nodeStore,
-          createPageDependency,
-        }),
-      }
-=======
-      withResolverContext({ path: `/` }, schema)
->>>>>>> 883db9aa
+      withResolverContext({ schema, schemaComposer, context: { path: `/` } })
     )
 
     expect(result).toMatchSnapshot()
