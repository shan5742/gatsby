{
  "name": "gatsby-source-contentful",
<<<<<<< HEAD
  "version": "2.0.0-alpha.1",
=======
  "version": "1.3.31",
>>>>>>> f465b38e
  "description": "Gatsby source plugin for building websites using the Contentful CMS as a data source",
  "scripts": {
    "build": "babel src --out-dir . --ignore __tests__",
    "watch": "babel -w src --out-dir . --ignore __tests__",
    "prepublish": "cross-env NODE_ENV=production npm run build"
  },
  "keywords": [
    "gatsby",
    "gatsby-plugin",
    "gatsby-source-plugin"
  ],
  "author": "Marcus Ericsson <mericsson@gmail.com> (mericsson.com)",
  "license": "MIT",
  "dependencies": {
    "axios": "^0.16.1",
    "babel-runtime": "^6.26.0",
    "base64-img": "^1.0.3",
    "bluebird": "^3.5.0",
    "contentful": "^4.3.0",
    "deep-map": "^1.5.0",
    "fs-extra": "^4.0.2",
    "json-stringify-safe": "^5.0.1",
    "lodash": "^4.17.4",
    "qs": "^6.4.0"
  },
  "devDependencies": {
    "cross-env": "^5.0.5"
  }
}<|MERGE_RESOLUTION|>--- conflicted
+++ resolved
@@ -1,10 +1,6 @@
 {
   "name": "gatsby-source-contentful",
-<<<<<<< HEAD
-  "version": "2.0.0-alpha.1",
-=======
-  "version": "1.3.31",
->>>>>>> f465b38e
+  "version": "2.0.0-alpha.f20ac0ed",
   "description": "Gatsby source plugin for building websites using the Contentful CMS as a data source",
   "scripts": {
     "build": "babel src --out-dir . --ignore __tests__",
