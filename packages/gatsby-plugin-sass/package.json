--- conflicted
+++ resolved
@@ -4,11 +4,7 @@
   "version": "1.0.3",
   "author": "Daniel Farrell <daniel@mobelux.com>",
   "dependencies": {
-<<<<<<< HEAD
-=======
     "babel-runtime": "6.26.0",
-    "extract-text-webpack-plugin": "^1.0.1",
->>>>>>> 8d41f7ac
     "node-sass": "^4.5.2",
     "sass-loader": "^6.0.6"
   },
