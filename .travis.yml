--- conflicted
+++ resolved
@@ -11,11 +11,7 @@
   - npm i -g yarn@latest
 
 install:
-<<<<<<< HEAD
-  - yarn install
-=======
   - yarn run bootstrap
->>>>>>> 160fb02f
 
 script:
   - npm test