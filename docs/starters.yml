--- conflicted
+++ resolved
@@ -2619,8 +2619,6 @@
     - Styling with SCSS
     - Offline support
     - Web App Manifest
-<<<<<<< HEAD
-=======
 - url: https://cosmicjs.com/apps/gatsby-agency-portfolio/demo
   repo: https://github.com/cosmicjs/gatsby-agency-portfolio
   description: Static Webpage for displaying your agencies skills and past work.  Implements 4 sections for displaying information about your company, A home page, information about services, projects, and the people in your organization.
@@ -2661,7 +2659,6 @@
     - Web Dev
   features:
     - Stores products, orders using Cosmic JS as a database and a server
->>>>>>> de622d6a
 - url: https://harshil1712.github.io/gatsby-starter-googlesheets/
   repo: https://github.com/harshil1712/gatsby-starter-googlesheets
   description: A starter using Google Sheets as data source
