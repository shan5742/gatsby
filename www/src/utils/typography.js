import Typography from "typography"
import CodePlugin from "typography-plugin-code"
import presets from "./presets"
import colors from "./colors"
import {
  MOBILE_MEDIA_QUERY,
  TABLET_MEDIA_QUERY,
} from "typography-breakpoint-constants"

const _options = {
  headerFontFamily: [`Futura PT`, `sans-serif`],
  bodyFontFamily: [`Tex Gyre Schola`, `serif`],
  baseFontSize: `18px`,
  baseLineHeight: 1.4,
  // headerColor: `#44421f`,
  headerColor: colors.c[15],
  // bodyColor: `#44421f`,
  bodyColor: colors.c[14],
  blockMarginBottom: 0.65,
  scaleRatio: 2.15,
  plugins: [new CodePlugin()],
  overrideStyles: ({ rhythm, scale }, options) => {
    return {
      "h1,h2,h4,h5,h6": {
        lineHeight: 1.075,
        marginTop: rhythm(1.5),
        marginBottom: rhythm(3 / 4),
      },
      ul: {
        marginTop: rhythm(1 / 2),
      },
      h3: {
        ...scale(2 / 5),
        fontStyle: `italic`,
        lineHeight: 1,
        marginTop: rhythm(1),
        marginBottom: rhythm(1 / 2),
      },
      h4: {
        ...scale(1 / 5),
      },
      h5: {
        ...scale(0),
      },
      blockquote: {
        paddingLeft: rhythm(3 / 8),
        marginLeft: rhythm(3 / 8),
        borderLeft: `${rhythm(2 / 8)} solid ${presets.brandDark}`,
      },
      "tt,code": {
        // background: `hsla(23, 60%, 97%, 1)`,
        background: colors.a[0],
        fontFamily: `"Space Mono",Consolas,"Roboto Mono","Droid Sans Mono","Liberation Mono",Menlo,Courier,monospace`,
        fontSize: `80%`,
        // Disable ligatures as they look funny w/ Space Mono as code.
        fontVariant: `none`,
        WebkitFontFeatureSettings: `"clig" 0, "calt" 0`,
        fontFeatureSettings: `"clig" 0, "calt" 0`,
        paddingTop: `0.1em`,
        paddingBottom: `0.1em`,
      },
      ".gatsby-highlight": {
        // background: `hsla(23, 60%, 97%, 1)`,
        background: colors.a[0],
        border: `1px solid ${colors.a[1]}`,
        borderRadius: `${presets.radius}px`,
        padding: rhythm(options.blockMarginBottom),
        marginBottom: rhythm(options.blockMarginBottom),
        overflow: `auto`,
        WebkitOverflowScrolling: `touch`,
        position: `relative`,
      },
      ".gatsby-highlight pre": {
        padding: 0,
        marginTop: 0,
        marginBottom: 0,
        backgroundColor: `transparent`,
        border: 0,
        float: `left`,
        minWidth: `100%`,
        overflow: `initial`,
      },
      ".gatsby-highlight pre code": {
        display: `block`,
        fontSize: `90%`,
      },
      ".gatsby-highlight-code-line": {
        background: colors.a[1],
        marginRight: rhythm(-options.blockMarginBottom),
        marginLeft: rhythm(-options.blockMarginBottom),
        paddingRight: rhythm(options.blockMarginBottom),
        paddingLeft: rhythm(options.blockMarginBottom / 4 * 3),
        borderLeft: `${rhythm(options.blockMarginBottom / 4 * 1)} solid ${colors
          .a[6]}`,
        display: `block`,
      },
      ".gatsby-highlight::-webkit-scrollbar": {
        width: `6px`,
        height: `6px`,
      },
      ".gatsby-highlight::-webkit-scrollbar-thumb": {
        background: colors.a[2],
      },
      ".gatsby-highlight::-webkit-scrollbar-track": {
        background: colors.a[1],
      },
      // Target image captions. This is kind of a fragile selector...
      "a.gatsby-resp-image-link + em": {
        ...scale(-2 / 5),
        paddingTop: rhythm(3 / 16),
        lineHeight: 1.5,
        display: `block`,
        textAlign: `center`,
        fontStyle: `normal`,
        color: `rgb(62, 87, 121)`,
      },
      ".main-body a": {
        color: `inherit`,
        textDecoration: `none`,
        transition: `background 0.4s ease-out`,
        borderBottom: `1px solid ${presets.lightPurple}`,
        boxShadow: `inset 0 -5px 0px 0px ${presets.lightPurple}`,
        // borderBottom: `1px solid #d7e7ee`,
        // boxShadow: `inset 0 -5px 0px 0px #d7e7ee`,
      },
      ".main-body a:hover": {
        background: presets.lightPurple,
      },
      ".main-body a.anchor": {
        color: `inherit`,
        textDecoration: `none`,
        borderBottom: `none`,
        boxShadow: `none`,
      },
      ".main-body a.anchor:hover": {
        background: `none`,
      },
      ".main-body a.gatsby-resp-image-link": {
        boxShadow: `none`,
        borderBottom: `transparent`,
      },
      ".main-body a.gatsby-resp-image-link:hover": {
        background: `none`,
        boxShadow: `none`,
      },
      "div + em": {
        ...scale(-1 / 5),
        lineHeight: 1.4,
        display: `block`,
        textAlign: `center`,
      },
      ".gatsby-resp-image-link": {
        marginLeft: rhythm(-3 / 4), // 3/4 rhythm is amount of padding on mobile.
        marginRight: rhythm(-3 / 4),
      },
      video: {
        width: `100%`,
        marginBottom: rhythm(options.blockMarginBottom),
      },
      [TABLET_MEDIA_QUERY]: {
        // Make baseFontSize on mobile 17px.
        html: {
          fontSize: `${17 / 16 * 100}%`,
        },
      },
      ".twitter-tweet-rendered": {
        margin: `${rhythm(options.blockMarginBottom * 2)} auto !important`,
      },
      [MOBILE_MEDIA_QUERY]: {
        // Make baseFontSize on mobile 16px.
        html: {
          fontSize: `${16 / 16 * 100}%`,
        },
      },
      ".token.comment,.token.block-comment,.token.prolog,.token.doctype,.token.cdata": {
        // color: `#52ad9f`,
        color: colors.c[8],
      },
      ".token.punctuation": {
        // color: `#5F6364`,
        // color: `blue`,
        color: colors.c[12],
      },
      ".token.property,.token.tag,.token.boolean,.token.number,.token.function-name,.token.constant,.token.symbol,.token.deleted": {
        // color: `#a285d8`,
        color: colors.b[9],
      },
      ".token.selector,.token.attr-name,.token.string,.token.char,.token.function,.token.builtin,.token.inserted": {
        // color: `#a2466c`,
        color: colors.a[9],
      },
      ".token.operator, .token.entity, .token.url, .token.variable": {
        // color: `#c18b99`,
        // color: `blue`,
      },
      ".token.atrule, .token.attr-value, .token.keyword, .token.class-name": {
        // color: `#a285d8`,
        // color: `blue`,
        color: colors.b[8],
      },
    }
  },
}

const typography = new Typography(_options)

<<<<<<< HEAD
// Hot reload typography in development.
if (process.env.NODE_ENV !== `production`) {
  typography.injectStyles()
}

export const { scale, rhythm, options } = typography
=======
>>>>>>> 8d41f7ac
export default typography<|MERGE_RESOLUTION|>--- conflicted
+++ resolved
@@ -204,13 +204,5 @@
 
 const typography = new Typography(_options)
 
-<<<<<<< HEAD
-// Hot reload typography in development.
-if (process.env.NODE_ENV !== `production`) {
-  typography.injectStyles()
-}
-
 export const { scale, rhythm, options } = typography
-=======
->>>>>>> 8d41f7ac
 export default typography